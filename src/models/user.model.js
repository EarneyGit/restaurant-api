--- conflicted
+++ resolved
@@ -17,20 +17,11 @@
       trim: true,
       maxlength: [50, 'Last name cannot be more than 50 characters']
     },
-<<<<<<< HEAD
     name: {
       type: String,
       trim: true,
       maxlength: [100, 'Name cannot be more than 100 characters']
     },
-=======
-    // name: {
-    //   type: String,
-    //   required: [true, 'Please add a name'],
-    //   trim: true,
-    //   maxlength: [50, 'Name cannot be more than 50 characters']
-    // },
->>>>>>> f61cb27d
     email: {
       type: String,
       required: [true, 'Please add an email'],
